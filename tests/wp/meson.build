--- conflicted
+++ resolved
@@ -29,24 +29,25 @@
 )
 
 test(
+  'test-spa-pod',
+  executable('test-spa-pod', 'spa-pod.c', dependencies: common_deps),
+  env: common_env,
+)
+
+test(
   'test-spa-props',
   executable('test-spa-props', 'spa-props.c', dependencies: common_deps),
   env: common_env,
 )
 
 test(
-<<<<<<< HEAD
-  'test-transition',
-  executable('test-transition', 'transition.c', dependencies: common_deps),
-=======
-  'test-spa-pod',
-  executable('test-spa-pod', 'spa-pod.c', dependencies: common_deps),
+  'test-spa-type',
+  executable('test-spa-type', 'spa-type.c', dependencies: common_deps),
   env: common_env,
 )
 
 test(
-  'test-spa-type',
-  executable('test-spa-type', 'spa-type.c', dependencies: common_deps),
->>>>>>> 8c209ecf
+  'test-transition',
+  executable('test-transition', 'transition.c', dependencies: common_deps),
   env: common_env,
 )