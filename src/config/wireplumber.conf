## The WirePlumber configuration

context.properties = {
  ## Properties to configure the PipeWire context and some modules

  # application.name = WirePlumber
  log.level = 2
  # mem.mlock-all = false
  # support.dbus  = true
}

context.spa-libs = {
  ## PipeWire SPA Factories to load.
  ## Used to find spa factory names. It maps an spa factory name
  ## regular expression to a library name that should contain
  ## that factory.
  ##
  ## Syntax:
  ## <factory-name regex> = <library-name>

  api.alsa.*      = alsa/libspa-alsa
  api.bluez5.*    = bluez5/libspa-bluez5
  api.v4l2.*      = v4l2/libspa-v4l2
  api.libcamera.* = libcamera/libspa-libcamera
  audio.convert.* = audioconvert/libspa-audioconvert
  support.*       = support/libspa-support
}

context.modules = [
<<<<<<< HEAD
  ## PipeWire modules to load.
  ## If ifexists is given, the module is ignored when it is not found.
  ## If nofail is given, module initialization failures are ignored.
  ##
  ## Syntax:
  ## {
  ##    name = <module-name>
  ##    [ args = { <key> = <value> ... } ]
  ##    [ flags = [ ifexists | nofail ] ]
  ## }

  ## Uses RTKit to boost the data thread priority.
  {
    name = libpipewire-module-rt
    args = {
        nice.level   = -11
        # rt.prio      = 88
        # rt.time.soft = -1
        # rt.time.hard = -1
    }
    flags = [ ifexists, nofail ]
=======
  #{   name = <module-name>
  #    [ args = { <key> = <value> ... } ]
  #    [ flags = [ [ ifexists ] [ nofail ] ]
  #}
  #
  # PipeWire modules to load.
  # If ifexists is given, the module is ignored when it is not found.
  # If nofail is given, module initialization failures are ignored.
  #

  # Uses RTKit to boost the data thread priority. Also allows clamping
  # of utilisation when using the Completely Fair Scheduler on Linux.
  { name = libpipewire-module-rt
      args = {
          nice.level   = -11
          #rt.prio      = 88
          #rt.time.soft = -1
          #rt.time.hard = -1
          #uclamp.min = 0
          #uclamp.max = 1024
      }
      flags = [ ifexists nofail ]
>>>>>>> 1e03b5bb
  }

  ## The native communication protocol.
  { name = libpipewire-module-protocol-native }

  ## Support for metadata objects
  { name = libpipewire-module-metadata }
]

wireplumber.profiles = {
  ## Syntax:
  ## <profile> = {
  ##   # optional is the default
  ##   <feature name> = [ required | optional | disabled ]
  ##   ...
  ## }

  main = {
    check.no-media-session = required
    support.settings = required
    hardware.audio = required
    hardware.bluetooth = required
    hardware.video-capture = required
    policy.standard = required
    #policy.role-priority-system = optional
  }
}

wireplumber.components = [
  ## WirePlumber components to load
  ## type is mandatory; rest of the tags are optional
  ##
  ## Syntax:
  ## {
  ##   name = <component-name>
  ##   type = <component-type>
  ##   arguments = { <json object> }
  ##
  ##   # Feature that this component provides
  ##   provides = <feature>
  ##
  ##   # List of features that must be provided before this component is loaded
  ##   requires = [ <features> ]
  ##
  ##   # List of features that would offer additional functionality if provided
  ##   # but are not strictly required
  ##   wants = [ <features> ]
  ## }

  ## Check to avoid loading together with media-session
  {
    name = ensure-no-media-session, type = built-in
    provides = check.no-media-session
  }

  ## Makes a secondary connection to PipeWire for exporting objects
  {
    name = export-core, type = built-in
    provides = support.export-core
  }

  ## Enables creating local nodes that are exported to pipewire
  ## This is needed for LocalNode() / WpImplNode
  ## This should be used with the export-core to avoid protocol deadlocks,
  ## unless you know what you are doing
  {
    name = libpipewire-module-client-node, type = pw-module
    provides = pw.client-node
    wants = [ support.export-core ]
  }

  ## Enables creating local devices that are exported to pipewire
  ## This is needed for SpaDevice() / WpSpaDevice
  ## This should be used with the export-core to avoid protocol deadlocks,
  ## unless you know what you are doing
  {
    name = libpipewire-module-client-device, type = pw-module
    provides = pw.client-device
    wants = [ support.export-core ]
  }

  # Provides a node factory to create SPA nodes
  # You need this to use LocalNode("spa-node-factory", ...)
  {
    name = libpipewire-module-spa-node-factory, type = pw-module
    provides = pw.node-factory.spa
    requires = [ pw.client-node ]
  }

  ## Provides a node factory to create SPA nodes wrapped in an adapter
  ## You need this to use LocalNode("adapter", ...)
  {
    name = libpipewire-module-adapter, type = pw-module
    provides = pw.node-factory.adapter
    requires = [ pw.client-node ]
  }

  ## Settings provider
  {
    name = libwireplumber-module-settings, type = module
    provides = support.settings
  }

  ## The lua scripting engine
  {
    name = libwireplumber-module-lua-scripting, type = module
    provides = support.lua-scripting
  }

  ## Module listening for pipewire objects to push events
  {
    name = libwireplumber-module-standard-event-source, type = module
    provides = support.standard-event-source
  }

  ## The shared D-Bus connection
  {
    name = libwireplumber-module-dbus-connection, type = module
    provides = support.dbus
  }

  ## Module managing the portal permissions
  {
    name = libwireplumber-module-portal-permissionstore, type = module
    provides = support.portal-permissionstore
    requires = [ support.dbus ]
  }

  ## Needed for device reservation to work
  {
    name = libwireplumber-module-reserve-device, type = module
    provides = support.reserve-device
    requires = [ support.dbus ]
  }

  ## logind integration to enable certain functionality only on the active seat
  {
    name = libwireplumber-module-logind, type = module
    provides = support.logind
  }

  ## Session item factories
  {
    name = libwireplumber-module-si-node, type = module
    provides = si.node
  }
  {
    name = libwireplumber-module-si-audio-adapter, type = module
    provides = si.audio-adapter
  }
  {
    name = libwireplumber-module-si-standard-link, type = module
    provides = si.standard-link
  }
  {
    name = libwireplumber-module-si-audio-virtual, type = module
    provides = si.audio-virtual
  }

  ## API to access default nodes from scripts
  {
    name = libwireplumber-module-default-nodes-api, type = module
    provides = api.default-nodes
  }

  ## API to access mixer controls
  {
    name = libwireplumber-module-mixer-api, type = module
    provides = api.mixer
  }

  ## API to get notified about file changes
  {
    name = libwireplumber-module-file-monitor-api, type = module
    provides = api.file-monitor
  }

  ## Provide the "default" pw_metadata
  {
    name = metadata.lua, type = script/lua
    arguments = { metadata.name = default }
    provides = metadata.default
  }

  ## Provide the "filters" pw_metadata
  {
    name = metadata.lua, type = script/lua
    arguments = { metadata.name = filters }
    provides = metadata.filters
  }

  ## Device monitors' optional features
  {
    type = virtual, provides = monitor.alsa.reserve-device,
    requires = [ support.reserve-device ]
  }
  {
    type = virtual, provides = monitor.alsa-midi.monitoring,
    requires = [ api.file-monitor ]
  }
  {
    type = virtual, provides = monitor.bluez.seat-monitoring,
    requires = [ support.logind ]
  }

  ## Device monitors
  {
    name = monitors/alsa.lua, type = script/lua
    provides = monitor.alsa
    requires = [ support.export-core, pw.client-device ]
    wants = [ monitor.alsa.reserve-device ]
  }
  {
    name = monitors/bluez.lua, type = script/lua
    provides = monitor.bluez
    requires = [ support.export-core,
                 pw.client-device,
                 pw.client-node,
                 pw.node-factory.adapter ]
    wants = [ monitor.bluez.seat-monitoring ]
  }
  {
    name = monitors/bluez-midi.lua, type = script/lua
    provides = monitor.bluez-midi
    requires = [ support.export-core,
                 pw.client-device,
                 pw.client-node,
                 pw.node-factory.spa ]
    wants = [ monitor.bluez.seat-monitoring ]
  }
  {
    name = monitors/alsa-midi.lua, type = script/lua
    provides = monitor.alsa-midi
    wants = [ monitor.alsa-midi.monitoring ]
  }
  ## v4l2 monitor hooks
  {
    name = monitors/v4l2/name-device.lua, type = script/lua
    provides = hooks.monitor.v4l2-name-device
    requires = [ support.export-core,
                 support.standard-event-source ]
  }
  {
    name = monitors/v4l2/create-device.lua, type = script/lua
    provides = hooks.monitor.v4l2-create-device
    requires = [ support.export-core,
                 pw.client-device,
                 support.standard-event-source ]
  }
  {
    name = monitors/v4l2/name-node.lua, type = script/lua
    provides = hooks.monitor.v4l2-name-node
    requires = [ support.export-core,
                 support.standard-event-source ]
  }
  {
    name = monitors/v4l2/create-node.lua, type = script/lua
    provides = hooks.monitor.v4l2-create-node
    requires = [ support.export-core,
                 support.standard-event-source ]
  }
  {
    type = virtual, provides = monitor.v4l2.hooks
    wants = [ hooks.monitor.v4l2-name-device,
              hooks.monitor.v4l2-create-device,
              hooks.monitor.v4l2-name-node,
              hooks.monitor.v4l2-create-node ]
  }
  # enumerate-device.lua needs rest of the monitor hooks to be loaded first.
  {
    name = monitors/v4l2/enumerate-device.lua, type = script/lua
    provides = hooks.monitor.v4l2-enumerate-device
    requires = [ support.export-core,
                 pw.client-device,
                 support.standard-event-source,
                 monitor.v4l2.hooks ]
  }
  {
    type = virtual, provides = monitor.v4l2
    wants = [ hooks.monitor.v4l2-enumerate-device,
              monitor.v4l2.hooks ]
  }

  ## libcamera monitor hooks
  {
    name = monitors/libcamera/name-device.lua, type = script/lua
    provides = hooks.monitor.libcamera-name-device
    requires = [ support.export-core,
                 support.standard-event-source ]
  }
  {
    name = monitors/libcamera/create-device.lua, type = script/lua
    provides = hooks.monitor.libcamera-create-device
    requires = [ support.export-core,
                 pw.client-device,
                 support.standard-event-source ]
  }
  {
    name = monitors/libcamera/name-node.lua, type = script/lua
    provides = hooks.monitor.libcamera-name-node
    requires = [ support.export-core,
                 support.standard-event-source ]
  }
  {
    name = monitors/libcamera/create-node.lua, type = script/lua
    provides = hooks.monitor.libcamera-create-node
    requires = [ support.export-core,
                 support.standard-event-source ]
  }
  {
    type = virtual, provides = monitor.libcamera.hooks
    wants = [ hooks.monitor.libcamera-name-device,
              hooks.monitor.libcamera-create-device,
              hooks.monitor.libcamera-name-node,
              hooks.monitor.libcamera-create-node ]
  }
  # enumerate-device.lua needs rest of the monitor hooks to be loaded first.
  {
    name = monitors/libcamera/enumerate-device.lua, type = script/lua
    provides = hooks.monitor.libcamera-enumerate-device
    requires = [ support.export-core,
                 pw.client-device,
                 support.standard-event-source,
                 monitor.libcamera.hooks ]
  }
  {
    type = virtual, provides = monitor.libcamera
    wants = [ hooks.monitor.libcamera-enumerate-device,
              monitor.libcamera.hooks ]
  }

  ## Client access configuration hooks
  {
    name = client/access-default.lua, type = script/lua
    provides = script.client.access-default
  }
  {
    name = client/access-portal.lua, type = script/lua
    provides = script.client.access-portal
    requires = [ support.portal-permissionstore ]
  }
  {
    type = virtual, provides = policy.client.access
    wants = [ script.client.access-default,
              script.client.access-portal ]
  }

  ## Device profile selection hooks
  {
    name = device/select-profile.lua, type = script/lua
    provides = hooks.device.profile.select
  }
  {
    name = device/find-best-profile.lua, type = script/lua
    provides = hooks.device.profile.find-best
  }
  {
    name = device/state-profile.lua, type = script/lua
    provides = hooks.device.profile.state
  }
  {
    name = device/apply-profile.lua, type = script/lua
    provides = hooks.device.profile.apply
  }
  {
    name = device/autoswitch-bluetooth-profile.lua, type = script/lua
    provides = hooks.device.profile.autoswitch-bluetooth
  }
  {
    type = virtual, provides = policy.device.profile
    requires = [ hooks.device.profile.select,
                 hooks.device.profile.autoswitch-bluetooth,
                 hooks.device.profile.apply ]
    wants = [ hooks.device.profile.find-best,
              hooks.device.profile.state ]
  }

  # Device route selection hooks
  {
    name = device/select-routes.lua, type = script/lua
    provides = hooks.device.routes.select
  }
  {
    name = device/find-best-routes.lua, type = script/lua
    provides = hooks.device.routes.find-best
  }
  {
    name = device/state-routes.lua, type = script/lua
    provides = hooks.device.routes.state
  }
  {
    name = device/apply-routes.lua, type = script/lua
    provides = hooks.device.routes.apply
  }
  {
    type = virtual, provides = policy.device.routes
    requires = [ hooks.device.routes.select,
                 hooks.device.routes.apply ]
    wants = [ hooks.device.routes.find-best,
              hooks.device.routes.state ]
  }

  ## Default nodes selection hooks
  {
    name = default-nodes/rescan.lua, type = script/lua
    provides = hooks.default-nodes.rescan
  }
  {
    name = default-nodes/find-selected-default-node.lua, type = script/lua
    provides = hooks.default-nodes.find-selected
    requires = [ metadata.default ]
  }
  {
    name = default-nodes/find-best-default-node.lua, type = script/lua
    provides = hooks.default-nodes.find-best
  }
  {
    name = default-nodes/state-default-nodes.lua, type = script/lua
    provides = hooks.default-nodes.state
    requires = [ metadata.default ]
  }
  {
    name = default-nodes/apply-default-node.lua, type = script/lua,
    provides = hooks.default-nodes.apply
    requires = [ metadata.default ]
  }
  {
    type = virtual, provides = policy.default-nodes
    requires = [ hooks.default-nodes.rescan,
                 hooks.default-nodes.apply ]
    wants = [ hooks.default-nodes.find-selected,
              hooks.default-nodes.find-best,
              hooks.default-nodes.state ]
  }

  ## Node configuration hooks
  {
    name = node/create-item.lua, type = script/lua
    provides = hooks.node.create-session-item
    requires = [ si.audio-adapter, si.node ]
  }
  {
    name = node/suspend-node.lua, type = script/lua
    provides = hooks.node.suspend
  }
  {
    name = node/state-stream.lua, type = script/lua
    provides = hooks.stream.state
  }
  {
    name = linking/filter-forward-format.lua, type = script/lua
    provides = hooks.loopback.forward-format
  }
  {
    name = node/create-virtual-item.lua, type = script/lua
    provides = script.create-role-items
    requires = [ si.audio-virtual ]
  }

  ## Linking hooks
  {
    name = linking/rescan.lua, type = script/lua
    provides = hooks.linking.rescan
  }
  {
    name = linking/find-defined-target.lua, type = script/lua
    provides = hooks.linking.target.find-defined
  }
  {
    name = linking/find-filter-target.lua, type = script/lua
    provides = hooks.linking.target.find-filter
    requires = [ metadata.filters ]
  }
  {
    name = linking/find-default-target.lua, type = script/lua
    provides = hooks.linking.target.find-default
    requires = [ api.default-nodes ]
  }
  {
    name = linking/find-best-target.lua, type = script/lua
    provides = hooks.linking.target.find-best
  }
  {
    name = linking/get-filter-from-target.lua, type = script/lua
    provides = hooks.linking.target.get-filter-from
    requires = [ metadata.filters ]
  }
  {
    name = linking/prepare-link.lua, type = script/lua
    provides = hooks.linking.target.prepare-link
    requires = [ api.default-nodes ]
  }
  {
    name = linking/link-target.lua, type = script/lua
    provides = hooks.linking.target.link
    requires = [ si.standard-link ]
  }
  {
    type = virtual, provides = policy.linking.standard
    requires = [ hooks.linking.rescan,
                 hooks.linking.target.prepare-link,
                 hooks.linking.target.link ]
    wants = [ hooks.linking.target.find-defined,
              hooks.linking.target.find-filter,
              hooks.linking.target.find-default,
              hooks.linking.target.find-best,
              hooks.linking.target.get-filter-from ]
  }

  ## Linking: Role-based priority system
  {
    name = linking/rescan-virtual-links.lua, type = script/lua
    provides = hooks.linking.role-priority-system.links.rescan
    requires = [ api.mixer ]
  }
  {
    name = linking/find-virtual-target.lua, type = script/lua
    provides = hooks.linking.role-priority-system.target.find
  }
  {
    type = virtual, provides = policy.linking.role-priority-system
    requires = [ policy.linking.standard,
                 hooks.linking.role-priority-system.links.rescan,
                 hooks.linking.role-priority-system.target.find ]
  }
  {
    type = virtual, provides = policy.standard
    requires = [ policy.client.access
                 policy.device.profile
                 policy.device.routes
                 policy.default-nodes
                 policy.linking.standard
                 hooks.node.create-session-item
                 support.standard-event-source ]
    wants = [ hooks.node.suspend
              hooks.stream.state
              hooks.loopback.forward-format ]
  }
  {
    type = virtual, provides = policy.role-priority-system
    requires = [ policy.standard,
                 script.create-role-items,
                 policy.linking.role-priority-system ]
  }
  ## Load targets
  {
    type = virtual, provides = hardware.audio
    wants = [ monitor.alsa, monitor.alsa-midi ]
  }
  {
    type = virtual, provides = hardware.bluetooth
    wants = [ monitor.bluez, monitor.bluez-midi ]
  }
  {
    type = virtual, provides = hardware.video-capture
    wants = [ monitor.v4l2, monitor.libcamera ]
  }
]

wireplumber.components.rules = [
  ## Rules to apply on top of wireplumber.components
  ## Syntax:
  ## {
  ##   matches = [
  ##     {
  ##       [ <key> = <value> ... ]
  ##     }
  ##     ...
  ##   ]
  ##   actions = {
  ##     <override|merge> = {
  ##       [ <key> = <value> ... ]
  ##     }
  ##     ...
  ##   }
  ## }

  {
    matches = [
      {
        type = "script/lua"
      }
    ]
    actions = {
      merge = {
        requires = [ support.lua-scripting ]
      }
    }
  }
]

wireplumber.settings = {
  ## This main config file is only supposed to contain the common settings and
  ## rules. rest of the settings and rules are distributed across
  ## wireplumber.conf.d/*.conf files.

  ## If this is true, the settings will be read from conf file only once and for
  ## subsequent reboots they will be read from the state files, till the time
  ## the setting is set to false.
  # persistent.settings = false
}
<|MERGE_RESOLUTION|>--- conflicted
+++ resolved
@@ -27,7 +27,6 @@
 }
 
 context.modules = [
-<<<<<<< HEAD
   ## PipeWire modules to load.
   ## If ifexists is given, the module is ignored when it is not found.
   ## If nofail is given, module initialization failures are ignored.
@@ -39,7 +38,8 @@
   ##    [ flags = [ ifexists | nofail ] ]
   ## }
 
-  ## Uses RTKit to boost the data thread priority.
+  # Uses RTKit to boost the data thread priority. Also allows clamping
+  # of utilisation when using the Completely Fair Scheduler on Linux.
   {
     name = libpipewire-module-rt
     args = {
@@ -47,32 +47,10 @@
         # rt.prio      = 88
         # rt.time.soft = -1
         # rt.time.hard = -1
+        # uclamp.min = 0
+        # uclamp.max = 1024
     }
     flags = [ ifexists, nofail ]
-=======
-  #{   name = <module-name>
-  #    [ args = { <key> = <value> ... } ]
-  #    [ flags = [ [ ifexists ] [ nofail ] ]
-  #}
-  #
-  # PipeWire modules to load.
-  # If ifexists is given, the module is ignored when it is not found.
-  # If nofail is given, module initialization failures are ignored.
-  #
-
-  # Uses RTKit to boost the data thread priority. Also allows clamping
-  # of utilisation when using the Completely Fair Scheduler on Linux.
-  { name = libpipewire-module-rt
-      args = {
-          nice.level   = -11
-          #rt.prio      = 88
-          #rt.time.soft = -1
-          #rt.time.hard = -1
-          #uclamp.min = 0
-          #uclamp.max = 1024
-      }
-      flags = [ ifexists nofail ]
->>>>>>> 1e03b5bb
   }
 
   ## The native communication protocol.
@@ -93,6 +71,7 @@
   main = {
     check.no-media-session = required
     support.settings = required
+    metadata.sm-objects = required
     hardware.audio = required
     hardware.bluetooth = required
     hardware.video-capture = required
@@ -264,6 +243,12 @@
     provides = metadata.filters
   }
 
+  ## Provide the "sm-objects" pw_metadata, supporting dynamic loadable objects
+  {
+    name = sm-objects.lua, type = script/lua
+    provides = metadata.sm-objects
+  }
+
   ## Device monitors' optional features
   {
     type = virtual, provides = monitor.alsa.reserve-device,
