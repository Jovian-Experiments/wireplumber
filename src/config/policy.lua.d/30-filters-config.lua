--- conflicted
+++ resolved
@@ -67,10 +67,9 @@
     }
   },
 
-  -- The filter targets
+  -- The target node properties (any node properties can be defined)
   ["targets"] = {
     ["speakers"] = {
-<<<<<<< HEAD
       ["media.class"] = "Audio/Sink",
       ["device.api"] = "alsa",
       ["device.profile.description"] = "Speaker",
@@ -78,20 +77,6 @@
     ["microphone"] = {
       ["media.class"] = "Audio/Source",
       ["device.api"] = "alsa",
-=======
-      ["exclusive"] = false,
-      ["props"] = {
-        ["media.class"] = "Audio/Sink",
-        ["alsa.card_name"] = "acp5x",
-        ["device.profile.description"] = "Speaker",
-      }
-    },
-    ["microphone"] = {
-      ["exclusive"] = false,
-      ["props"] = {
-        ["media.class"] = "Audio/Source",
-        ["alsa.card_name"] = "acp5x",
-      }
     },
     ["bluetooth-source"] = {
       ["exclusive"] = true,
@@ -99,7 +84,6 @@
         ["media.class"] = "Audio/Source",
         ["device.api"] = "bluez5"
       }
->>>>>>> 5a760629
     }
   }
 }